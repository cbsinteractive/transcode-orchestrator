package service

import (
	"context"
	"crypto/rand"
	"fmt"
	"io"
	"net/http"
	"path"
	"path/filepath"

	"github.com/NYTimes/gizmo/server"
	"github.com/cbsinteractive/transcode-orchestrator/db"
	"github.com/cbsinteractive/transcode-orchestrator/provider"
	"github.com/cbsinteractive/transcode-orchestrator/swagger"
)

// swagger:route POST /jobs jobs newJob
//
// Creates a new transcoding job.
//
//     Responses:
//       200: job
//       400: invalidJob
//       500: genericError
func (s *TranscodingService) newTranscodeJob(r *http.Request) swagger.GizmoJSONResponse {
	defer r.Body.Close()
	var input newTranscodeJobInput
	providerFactory, err := input.ProviderFactory(r.Body)
	if err != nil {
		return newInvalidJobResponse(err)
	}
	providerObj, err := providerFactory(s.config)
	if err != nil {
		formattedErr := fmt.Errorf("error initializing provider %s for new job: %v %s", input.Payload.Provider, providerObj, err)
		if _, ok := err.(provider.InvalidConfigError); ok {
			return newInvalidJobResponse(formattedErr)
		}
		return swagger.NewErrorResponse(formattedErr)
	}
	job := db.Job{
<<<<<<< HEAD
		Name:                    input.Payload.Name,
		SourceMedia:             input.Payload.Source,
		SourceInfo:              input.Payload.SourceInfo,
		SourceSplice:            input.Payload.SourceSplice,
		DestinationBasePath:     input.Payload.DestinationBasePath,
		ExecutionEnv:            input.Payload.ExecutionEnv,
		SidecarAssets:           input.Payload.SidecarAssets,
		StreamingParams:         input.Payload.StreamingParams,
		ExecutionFeatures:       input.Payload.ExecutionFeatures,
		ExecutionCfgReport:      fmt.Sprint(input.Payload.ExecutionFeatures),
		ExplicitKeyframeOffsets: input.Payload.ExplicitKeyframeOffsets,
=======
		Name:                input.Payload.Name,
		SourceMedia:         input.Payload.Source,
		SourceInfo:          input.Payload.SourceInfo,
		SourceSplice:        input.Payload.SourceSplice,
		DestinationBasePath: input.Payload.DestinationBasePath,
		ExecutionEnv:        input.Payload.ExecutionEnv,
		SidecarAssets:       input.Payload.SidecarAssets,
		StreamingParams:     input.Payload.StreamingParams,
		ExecutionFeatures:   input.Payload.ExecutionFeatures,
		ExecutionCfgReport:  fmt.Sprint(input.Payload.ExecutionFeatures),
		Labels:              input.Payload.Labels,
>>>>>>> c941b81c
	}
	outputs := make([]db.TranscodeOutput, len(input.Payload.Outputs))
	for i, output := range input.Payload.Outputs {
		presetMap, presetErr := s.db.GetPresetMap(output.Preset)
		if presetErr != nil {
			if presetErr == db.ErrPresetMapNotFound {
				return newInvalidJobResponse(presetErr)
			}
			return swagger.NewErrorResponse(presetErr)
		}
		fileName := output.FileName
		if fileName == "" {
			fileName = s.defaultFileName(input.Payload.Source, presetMap)
		}
		outputs[i] = db.TranscodeOutput{FileName: fileName, Preset: *presetMap}
	}
	job.Outputs = outputs
	job.ID, err = s.genID()
	if err != nil {
		return swagger.NewErrorResponse(err)
	}
	if job.StreamingParams.Protocol == "hls" {
		if job.StreamingParams.PlaylistFileName == "" {
			job.StreamingParams.PlaylistFileName = "hls/index.m3u8"
		}
		if job.StreamingParams.SegmentDuration == 0 {
			job.StreamingParams.SegmentDuration = s.config.DefaultSegmentDuration
		}
	}
	jobStatus, err := providerObj.Transcode(r.Context(), &job)
	if err == provider.ErrPresetMapNotFound {
		return newInvalidJobResponse(err)
	}
	if err != nil {
		providerError := fmt.Errorf("error with provider %q: %s", input.Payload.Provider, err)
		return swagger.NewErrorResponse(providerError)
	}
	jobStatus.ProviderName = input.Payload.Provider
	job.ProviderName = jobStatus.ProviderName
	job.ProviderJobID = jobStatus.ProviderJobID
	err = s.db.CreateJob(&job)
	if err != nil {
		return swagger.NewErrorResponse(err)
	}
	return newJobResponse(job.ID)
}

func (s *TranscodingService) genID() (string, error) {
	var data [8]byte
	n, err := rand.Read(data[:])
	if err != nil {
		return "", err
	}
	if n != len(data) {
		return "", io.ErrShortWrite
	}
	return fmt.Sprintf("%x", data), nil
}

func (s *TranscodingService) defaultFileName(source string, preset *db.PresetMap) string {
	sourceExtension := filepath.Ext(source)
	_, source = path.Split(source)
	source = source[:len(source)-len(sourceExtension)]
	pattern := "%s_%s.%s"
	if preset.OutputOpts.Extension == "m3u8" {
		pattern = "hls/" + pattern
	}
	return fmt.Sprintf(pattern, source, preset.Name, preset.OutputOpts.Extension)
}

// swagger:route GET /jobs/{jobId} jobs getJob
//
// Finds a trancode job using its ID.
// It also queries the provider to get the status of the job.
//
//     Responses:
//       200: jobStatus
//       404: jobNotFound
//       410: jobNotFoundInTheProvider
//       500: genericError
func (s *TranscodingService) getTranscodeJob(r *http.Request) swagger.GizmoJSONResponse {
	var params getTranscodeJobInput
	params.loadParams(server.Vars(r))
	return s.getJobStatusResponse(s.getTranscodeJobByID(r.Context(), params.JobID))
}

func (s *TranscodingService) getJobStatusResponse(job *db.Job, status *provider.JobStatus, p provider.TranscodingProvider, err error) swagger.GizmoJSONResponse {
	if err != nil {
		if err == db.ErrJobNotFound {
			return newJobNotFoundResponse(err)
		}
		if p != nil {
			providerError := fmt.Errorf("error with provider %q when trying to retrieve job id %q: %s", job.ProviderName, job.ID, err)
			if _, ok := err.(provider.JobNotFoundError); ok {
				return newJobNotFoundProviderResponse(providerError)
			}
			return swagger.NewErrorResponse(providerError)
		}
		return swagger.NewErrorResponse(err)
	}
	return newJobStatusResponse(status)
}

func (s *TranscodingService) getTranscodeJobByID(ctx context.Context, jobID string) (*db.Job, *provider.JobStatus, provider.TranscodingProvider, error) {
	job, err := s.db.GetJob(jobID)
	if err != nil {
		if err == db.ErrJobNotFound {
			return nil, nil, nil, err
		}
		return nil, nil, nil, fmt.Errorf("error retrieving job with id %q: %s", jobID, err)
	}
	providerFactory, err := provider.GetProviderFactory(job.ProviderName)
	if err != nil {
		return job, nil, nil, fmt.Errorf("unknown provider %q for job id %q", job.ProviderName, jobID)
	}
	providerObj, err := providerFactory(s.config)
	if err != nil {
		return job, nil, nil, fmt.Errorf("error initializing provider %q on job id %q: %s %s", job.ProviderName, jobID, providerObj, err)
	}
	jobStatus, err := providerObj.JobStatus(ctx, job)
	if err != nil {
		return job, nil, providerObj, err
	}
	jobStatus.ProviderName = job.ProviderName
	return job, jobStatus, providerObj, nil
}

// swagger:route POST /jobs/{jobId}/cancel jobs cancelJob
//
// Creates a new transcoding job.
//
//     Responses:
//       200: jobStatus
//       404: jobNotFound
//       410: jobNotFoundInTheProvider
//       500: genericError
func (s *TranscodingService) cancelTranscodeJob(r *http.Request) swagger.GizmoJSONResponse {
	var params cancelTranscodeJobInput
	params.loadParams(server.Vars(r))
	job, _, prov, err := s.getTranscodeJobByID(r.Context(), params.JobID)
	if err != nil {
		if err == db.ErrJobNotFound {
			return newJobNotFoundResponse(err)
		}
		if _, ok := err.(provider.JobNotFoundError); ok {
			return newJobNotFoundProviderResponse(err)
		}
		return swagger.NewErrorResponse(err)
	}
	err = prov.CancelJob(r.Context(), job.ProviderJobID)
	if err != nil {
		return swagger.NewErrorResponse(err)
	}
	status, err := prov.JobStatus(r.Context(), job)
	if err != nil {
		return swagger.NewErrorResponse(err)
	}
	status.ProviderName = job.ProviderName
	return newJobStatusResponse(status)
}<|MERGE_RESOLUTION|>--- conflicted
+++ resolved
@@ -39,7 +39,6 @@
 		return swagger.NewErrorResponse(formattedErr)
 	}
 	job := db.Job{
-<<<<<<< HEAD
 		Name:                    input.Payload.Name,
 		SourceMedia:             input.Payload.Source,
 		SourceInfo:              input.Payload.SourceInfo,
@@ -51,19 +50,7 @@
 		ExecutionFeatures:       input.Payload.ExecutionFeatures,
 		ExecutionCfgReport:      fmt.Sprint(input.Payload.ExecutionFeatures),
 		ExplicitKeyframeOffsets: input.Payload.ExplicitKeyframeOffsets,
-=======
-		Name:                input.Payload.Name,
-		SourceMedia:         input.Payload.Source,
-		SourceInfo:          input.Payload.SourceInfo,
-		SourceSplice:        input.Payload.SourceSplice,
-		DestinationBasePath: input.Payload.DestinationBasePath,
-		ExecutionEnv:        input.Payload.ExecutionEnv,
-		SidecarAssets:       input.Payload.SidecarAssets,
-		StreamingParams:     input.Payload.StreamingParams,
-		ExecutionFeatures:   input.Payload.ExecutionFeatures,
-		ExecutionCfgReport:  fmt.Sprint(input.Payload.ExecutionFeatures),
-		Labels:              input.Payload.Labels,
->>>>>>> c941b81c
+		Labels:                  input.Payload.Labels,
 	}
 	outputs := make([]db.TranscodeOutput, len(input.Payload.Outputs))
 	for i, output := range input.Payload.Outputs {
